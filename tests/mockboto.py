# Copyright 2009-2011 Yelp
#
# Licensed under the Apache License, Version 2.0 (the "License");
# you may not use this file except in compliance with the License.
# You may obtain a copy of the License at
#
# http://www.apache.org/licenses/LICENSE-2.0
#
# Unless required by applicable law or agreed to in writing, software
# distributed under the License is distributed on an "AS IS" BASIS,
# WITHOUT WARRANTIES OR CONDITIONS OF ANY KIND, either express or implied.
# See the License for the specific language governing permissions and
# limitations under the License.
"""Mercilessly taunt an Amazonian river dolphin.

This is by no means a complete mock of boto; I just added the methods I needed
to make tests work.

If you need a more extensive set of mock boto objects, we recommend adding
some sort of sandboxing feature to boto, rather than extending these somewhat
ad-hoc mock objects.
"""
from __future__ import with_statement
import datetime

try:
<<<<<<< HEAD
    import boto.emr
=======
    from boto.emr.connection import EmrConnection
    from boto.emr.step import JarStep
>>>>>>> bb13f8ef
    import boto.exception
    import boto.utils
except ImportError:
    boto = None

from mrjob.conf import combine_values
from mrjob.emr import S3_URI_RE, parse_s3_uri

DEFAULT_MAX_JOB_FLOWS_RETURNED = 500
DEFAULT_MAX_DAYS_AGO = 61

### S3 ###

def add_mock_s3_data(mock_s3_fs, data):
    """Update mock_s3_fs (which is just a dictionary mapping bucket to
    key to contents) with a map from bucket name to key name to data and
    time last modified."""
    time_modified = to_iso8601(datetime.datetime.utcnow())
    for bucket_name, key_name_to_bytes in data.iteritems():
        mock_s3_fs.setdefault(bucket_name, {'keys':{}, 'location': ''})
        bucket = mock_s3_fs[bucket_name]

        for key_name, bytes in key_name_to_bytes.iteritems():
            bucket['keys'][key_name] = (bytes, time_modified)

class MockS3Connection(object):
    """Mock out boto.s3.Connection
    """
    def __init__(self, aws_access_key_id=None, aws_secret_access_key=None,
                 is_secure=True, port=None, proxy=None, proxy_port=None,
                 proxy_user=None, proxy_pass=None,
                 host=None, debug=0, https_connection_factory=None,
                 calling_format=None, path='/', provider='aws',
                 bucket_class=None, mock_s3_fs=None):
        """Mock out a connection to S3. Most of these args are the same
        as for the real S3Connection, and are ignored.

        You can set up a mock filesystem to share with other objects
        by specifying mock_s3_fs. The mock filesystem is just a map
        from bucket name to key name to bytes.
        """
        # use mock_s3_fs even if it's {}
        self.mock_s3_fs = combine_values({}, mock_s3_fs)
        self.endpoint = host or 's3.amazonaws.com'

    def get_bucket(self, bucket_name):
        if bucket_name in self.mock_s3_fs:
            return MockBucket(connection=self, name=bucket_name)
        else:
            raise boto.exception.S3ResponseError(404, 'Not Found')

    def get_all_buckets(self):
        return [self.get_bucket(name) for name in self.mock_s3_fs]

    def create_bucket(self, bucket_name, headers=None, location='',
                      policy=None):
        if bucket_name in self.mock_s3_fs:
            raise boto.exception.S3CreateError(409, 'Conflict')
        else:
            self.mock_s3_fs[bucket_name] = {'keys': {}, 'location': ''}

class MockBucket:
    """Mock out boto.s3.Bucket
    """
    def __init__(self, connection=None, name=None, location=None):
        """You can optionally specify a 'data' argument, which will instantiate
        mock keys and mock data. data should be a map from key name to bytes and
        time last modified.
        """
        self.name = name
        self.connection = connection

    def mock_state(self):
        """Returns a dictionary from key to data representing the
        state of this bucket."""
        if self.name in self.connection.mock_s3_fs:
            return self.connection.mock_s3_fs[self.name]['keys']
        else:
            raise boto.exception.S3ResponseError(404, 'Not Found')

    def new_key(self, key_name):
        if key_name not in self.mock_state():
            self.mock_state()[key_name] = ('', 
                    to_iso8601(datetime.datetime.utcnow()))
        return MockKey(bucket=self, name=key_name)

    def get_key(self, key_name):
        if key_name in self.mock_state():
            return MockKey(bucket=self, name=key_name)
        else:
            return None

    def get_location(self):
        return self.connection.mock_s3_fs[self.name]['location']

    def set_location(self, new_location):
        self.connection.mock_s3_fs[self.name]['location'] = new_location

    def list(self, prefix=''):
        for key_name in sorted(self.mock_state()):
            if key_name.startswith(prefix):
                yield MockKey(bucket=self, name=key_name)

class MockKey(object):
    """Mock out boto.s3.Key"""

    def __init__(self, bucket=None, name=None):
        """You can optionally specify a 'data' argument, which will fill
        the key with mock data.
        """
        self.bucket = bucket
        self.name = name

    def read_mock_data(self):
        """Read the bytes for this key out of the fake boto state."""
        if self.name in self.bucket.mock_state():
            return self.bucket.mock_state()[self.name][0]
        else:
            raise boto.exception.S3ResponseError(404, 'Not Found')

    def write_mock_data(self, data):
        if self.name in self.bucket.mock_state():
            self.bucket.mock_state()[self.name] = (data, 
                        to_iso8601(datetime.datetime.utcnow()))
        else:
            raise boto.exception.S3ResponseError(404, 'Not Found')

    def get_contents_to_filename(self, path, headers=None):
        with open(path, 'w') as f:
            f.write(self.read_mock_data())

    def set_contents_from_filename(self, path):
        with open(path) as f:
            self.write_mock_data(f.read())

    def get_contents_as_string(self):
        return self.read_mock_data()

    def set_contents_from_string(self, string):
        self.write_mock_data(string)

    def delete(self):
        if self.name in self.bucket.mock_state():
            del self.bucket.mock_state()[self.name]
        else:
            raise boto.exception.S3ResponseError(404, 'Not Found')

    def make_public(self):
        pass
        
    def __iter__(self):
        data = self.read_mock_data()
        for line in data.splitlines(True):
            yield line
    
    def _get_last_modified(self):
        if self.name in self.bucket.mock_state():
            return self.bucket.mock_state()[self.name][1]
        else:
            raise boto.exception.S3ResponseError(404, 'Not Found')
    
    # option to change last_modified time for testing purposes
    def _set_last_modified(self, time_modified):
        if self.name in self.bucket.mock_state():
            data = self.bucket.mock_state()[self.name][0]
            self.bucket.mock_state()[self.name] = (data, 
                        to_iso8601(time_modified))
        else:
            raise boto.exception.S3ResponseError(404, 'Not Found')
    
    last_modified = property(_get_last_modified, _set_last_modified)

### EMR ###

def to_iso8601(when):
    """Convert a datetime to ISO8601 format.
    """
    return when.strftime(boto.utils.ISO8601)

class MockEmrConnection(object):
    """Mock out boto.emr.EmrConnection. This actually handles a small
    state machine that simulates EMR job flows."""

    def __init__(self, aws_access_key_id=None, aws_secret_access_key=None,
                 is_secure=True, port=None, proxy=None, proxy_port=None,
                 proxy_user=None, proxy_pass=None, debug=0,
                 https_connection_factory=None, region=None,
                 mock_s3_fs=None, mock_emr_job_flows=None,
                 mock_emr_failures=None, mock_emr_output=None,
                 max_days_ago=DEFAULT_MAX_DAYS_AGO,
                 max_job_flows_returned=DEFAULT_MAX_JOB_FLOWS_RETURNED,
                 max_simulation_steps=100):
        """Create a mock version of EmrConnection. Most of these args are
        the same as for the real EmrConnection, and are ignored.

        By default, jobs will run to conclusion, and if their output dir
        is on S3, create a single empty output file. You can manually
        decide that some jobs will fail, or give them different output
        by setting mock_emr_failures/mock_emr_output.

        Job flows are given IDs j-MOCKJOBFLOW0, j-MOCKJOBFLOW1, etc.
        Step numbers are 0-indexed.

        Extra args:
        :param mock_s3_fs: a mock S3 filesystem to point to (just a dictionary mapping bucket name to key name to bytes)
        :param mock_emr_job_flows: a mock set of EMR job flows to point to (just a map from job flow ID to a :py:class:`MockEmrObject` representing a job flow)
        :param mock_emr_failures: a map from ``(job flow ID, step_num)`` to a failure message (or ``None`` for the default message)
        :param mock_emr_output: a map from ``(job flow ID, step_num)`` to a list of ``str``s representing file contents to output when the job completes
        :type max_job_flows_returned: int
        :param max_job_flows_returned: the maximum number of job flows that :py:meth:`describe_jobflows` can return, to simulate a real limitation of EMR
        :type max_days_ago: int
        :param max_days_ago: the maximum amount of days that EMR will go back in time
        :type max_simulation_steps: int
        :param max_simulation_steps: the maximum number of times we can simulate the progress of EMR job flows (to protect against simulating forever)
        """
        self.mock_s3_fs = combine_values({}, mock_s3_fs)
        self.mock_emr_job_flows = combine_values({}, mock_emr_job_flows)
        self.mock_emr_failures = combine_values({}, mock_emr_failures)
        self.mock_emr_output = combine_values({}, mock_emr_output)
        self.max_days_ago = max_days_ago
        self.max_job_flows_returned = max_job_flows_returned
        self.simulation_steps_left = max_simulation_steps
        if region is not None:
            self.endpoint = region.endpoint
        else:
            self.endpoint = 'elasticmapreduce.amazonaws.com'

    def run_jobflow(self,
                    name, log_uri, ec2_keyname=None, availability_zone=None,
                    master_instance_type='m1.small',
                    slave_instance_type='m1.small', num_instances=1,
                    action_on_failure='TERMINATE_JOB_FLOW', keep_alive=False,
                    enable_debugging=False,
                    hadoop_version='0.18',
                    steps=None,
                    bootstrap_actions=[],
                    now=None):
        """Mock of run_jobflow().

        If you set log_uri to None, you can get a jobflow with no loguri
        attribute, which is useful for testing.
        """
        if now is None:
            now = datetime.datetime.utcnow()

        steps = steps or []

        init_args = locals().copy()
        del init_args['self']

        jobflow_id = 'j-MOCKJOBFLOW%d' % len(self.mock_emr_job_flows)
        assert jobflow_id not in self.mock_emr_job_flows

        def make_fake_action(real_action):
            return MockEmrObject(name=real_action.name,
                                 path=real_action.path,
                                 args=[MockEmrObject(value=v) for v \
                                       in real_action.bootstrap_action_args])

        if keep_alive:
            keep_alive = u'true'
        else:
            keep_alive = u'false'

        # create a MockEmrObject corresponding to the job flow. We only
        # need to fill in the fields that EMRJobRunnerUses
        job_flow = MockEmrObject(
            availabilityzone=availability_zone,
            bootstrapactions=[make_fake_action(a) for a in bootstrap_actions],
            creationdatetime=to_iso8601(now),
            ec2keyname=ec2_keyname,
            hadoopversion=hadoop_version,
            instancecount=str(num_instances),
            jobflowid=jobflow_id,
            keepjobflowalivewhennosteps=keep_alive,
            laststatechangereason='Provisioning Amazon EC2 capacity',
            masterinstancetype=master_instance_type,
            name=name,
            slaveinstancetype=slave_instance_type,
            state='STARTING',
            steps=[],
        )
        # don't always set loguri, so we can test Issue #112
        if log_uri is not None:
            job_flow.loguri = log_uri

        self.mock_emr_job_flows[jobflow_id] = job_flow

        if enable_debugging:
            debug_jar = boto.emr.connection.EmrConnection.DebuggingJar
            debug_args = [MockEmrObject(value=boto.emr.connection.EmrConnection.DebuggingArgs)]
            JarStep = boto.emr.step.JarStep
            debugging_step = JarStep(name='Setup Hadoop Debugging',
                                     action_on_failure='TERMINATE_JOB_FLOW',
                                     main_class=None,
                                     jar=debug_jar,
                                     step_args=debug_args)
            debugging_step.state = 'COMPLETED'
            steps.insert(0, debugging_step)
        self.add_jobflow_steps(jobflow_id, steps)

        return jobflow_id

    def describe_jobflow(self, jobflow_id, now=None):
        if not jobflow_id in self.mock_emr_job_flows:
            raise boto.exception.S3ResponseError(404, 'Not Found')

        self.simulate_progress(jobflow_id, now=now)

        return self.mock_emr_job_flows[jobflow_id]

    def describe_jobflows(self, states=None, jobflow_ids=None,
                          created_after=None, created_before=None):

        # mrjob.emr.describe_all_job_flows() needs this particular error
        if created_before:
            min_created_before = (datetime.datetime.utcnow() -
                                  datetime.timedelta(days=self.max_days_ago))
            if created_before < min_created_before:
                raise boto.exception.BotoServerError(
                    400, 'Bad Request', body="""<ErrorResponse xmlns="http://elasticmapreduce.amazonaws.com/doc/2009-03-31">
  <Error>
    <Type>Sender</Type>
    <Code>ValidationError</Code>
    <Message>Created-before field is before earliest allowed value</Message>
  </Error>
  <RequestId>eeeeeeee-eeee-eeee-eeee-eeeeeeeeeeee</RequestId>
</ErrorResponse>""")

        jfs = sorted(self.mock_emr_job_flows.itervalues(),
                     key=lambda jf: jf.creationdatetime,
                     reverse=True)

        if states:
            jfs = [jf for jf in jfs if jf.state in states]

        if jobflow_ids:
            jfs = [jf for jf in jfs if jf.jobflowid in jobflow_ids]

        if created_after:
            after_timestamp = to_iso8601(created_after)
            jfs = [jf for jf in jfs if jf.creationdatetime > after_timestamp]

        if created_before:
            before_timestamp = to_iso8601(created_before)
            jfs = [jf for jf in jfs if jf.creationdatetime < before_timestamp]

        if self.max_job_flows_returned:
            jfs = jfs[:self.max_job_flows_returned]

        return jfs

    def add_jobflow_steps(self, jobflow_id, steps):
        if not jobflow_id in self.mock_emr_job_flows:
            raise boto.exception.S3ResponseError(404, 'Not Found')

        job_flow = self.mock_emr_job_flows[jobflow_id]

        for step in steps:
            step_object = MockEmrObject(
                state='PENDING',
                name=step.name,
                actiononfailure=step.action_on_failure,
                args=step.args,
            )

            job_flow.steps.append(step_object)

    def terminate_jobflow(self, jobflow_id):
        if not jobflow_id in self.mock_emr_job_flows:
            raise boto.exception.S3ResponseError(404, 'Not Found')

        job_flow = self.mock_emr_job_flows[jobflow_id]

        job_flow.state = 'SHUTTING_DOWN'
        job_flow.reason = 'Terminated by user request'

        for step in job_flow.steps:
            if step.state not in ('COMPLETED', 'FAILED'):
                step.state = 'CANCELLED'

    def _get_step_output_uri(self, step):
        """Figure out the output dir for a step by parsing step.args
        and looking for an -output argument."""
        # parse in reverse order, in case there are multiple -output args
        args = step.args()
        for i, arg in reversed(list(enumerate(args[:-1]))):
            if arg == '-output':
                return args[i+1]
        else:
            return None

    def simulate_progress(self, jobflow_id, now=None):
        """Simulate progress on the given job flow. This is automatically
        run when we call describe_jobflow().

        :type jobflow_id: str
        :param jobflow_id: fake job flow ID
        :type now: py:class:`datetime.datetime`
        :param now: alternate time to use as the current time (should be UTC)
        """
        if now is None:
            now = datetime.datetime.utcnow()

        if self.simulation_steps_left <= 0:
            raise AssertionError(
                'Simulated progress too many times; bailing out')
        self.simulation_steps_left -= 1

        job_flow = self.mock_emr_job_flows[jobflow_id]

        # if job is STARTING, move it along to WAITING
        if job_flow.state == 'STARTING':
            job_flow.state = 'WAITING'
            job_flow.startdatetime = to_iso8601(now)

        # if job is done, don't advance it
        if job_flow.state in ('COMPLETED', 'TERMINATED', 'FAILED'):
            return

        # if SHUTTING_DOWN, finish shutting down
        if job_flow.state == 'SHUTTING_DOWN':
            if job_flow.reason == 'Shut down as step failed':
                job_flow.state = 'FAILED'
            else:
                job_flow.state = 'TERMINATED'
            job_flow.enddatetime = to_iso8601(now)
            return

        # if a step is currently running, advance it
        for step_num, step in enumerate(job_flow.steps):
            # skip steps that are already done
            if step.state in ('COMPLETED', 'FAILED', 'CANCELLED'):
                continue
            if step.name in ('Setup Hadoop Debugging', ):
                step.state = 'COMPLETED'
                continue

            # found currently running step! going to handle it, then exit
            if step.state == 'PENDING':
                step.state = 'RUNNING'
                step.startdatetime = to_iso8601(now)
                return

            assert step.state == 'RUNNING'
            step.enddatetime = to_iso8601(now)

            # check if we're supposed to have an error
            if (jobflow_id, step_num) in self.mock_emr_failures:
                step.state = 'FAILED'
                reason = self.mock_emr_failures[(jobflow_id, step_num)]
                if reason:
                    job_flow.reason = reason
                if step.actiononfailure == 'TERMINATE_JOB_FLOW':
                    job_flow.state = 'SHUTTING_DOWN'
                    if not reason:
                        job_flow.reason = 'Shut down as step failed'
                return

            step.state = 'COMPLETED'

            # create fake output if we're supposed to write to S3
            output_uri = self._get_step_output_uri(step)
            if output_uri and S3_URI_RE.match(output_uri):
                mock_output = self.mock_emr_output.get(
                    (jobflow_id, step_num)) or ['']

                bucket_name, key_name = parse_s3_uri(output_uri)

                # write output to S3
                for i, bytes in enumerate(mock_output):
                    add_mock_s3_data(self.mock_s3_fs, {
                        bucket_name: {key_name + 'part-%05d' % i: bytes}})
            elif (jobflow_id, step_num) in self.mock_emr_output:
                raise AssertionError(
                    "can't use output for job flow ID %s, step %d "
                    "(it doesn't output to S3)" %
                    (jobflow_id, step_num))


            # done!
            return

        # no pending steps. shut down job if appropriate
        if job_flow.keepjobflowalivewhennosteps in ('true', True):
            job_flow.state = 'WAITING'
            job_flow.reason = 'Waiting for steps to run'
        else:
            job_flow.state = 'COMPLETED'
            job_flow.reason = 'Steps Completed'


class MockEmrObject(object):
    """Mock out boto.emr.EmrObject. This is just a generic object that you
    can set any attribute on."""

    def __init__(self, **kwargs):
        for key, value in kwargs.iteritems():
            setattr(self, key, value)

    def __setattr__(self, key, value):
        self.__dict__[key] = value

    def __eq__(self, other):
        if not isinstance(other, self.__class__):
            return False
        my_items = self.__dict__.items()
        other_items = other.__dict__.items()

        if len(my_items) != len(other_items):
            return False

        for k, v in my_items:
            if not other_items.has_key(k):
                return False
            else:
                if v != other_items[k]:
                    return False

        return True<|MERGE_RESOLUTION|>--- conflicted
+++ resolved
@@ -24,12 +24,8 @@
 import datetime
 
 try:
-<<<<<<< HEAD
-    import boto.emr
-=======
     from boto.emr.connection import EmrConnection
     from boto.emr.step import JarStep
->>>>>>> bb13f8ef
     import boto.exception
     import boto.utils
 except ImportError:
@@ -319,8 +315,8 @@
         self.mock_emr_job_flows[jobflow_id] = job_flow
 
         if enable_debugging:
-            debug_jar = boto.emr.connection.EmrConnection.DebuggingJar
-            debug_args = [MockEmrObject(value=boto.emr.connection.EmrConnection.DebuggingArgs)]
+            debug_jar = EmrConnection.DebuggingJar
+            debug_args = [MockEmrObject(value=EmrConnection.DebuggingArgs)]
             JarStep = boto.emr.step.JarStep
             debugging_step = JarStep(name='Setup Hadoop Debugging',
                                      action_on_failure='TERMINATE_JOB_FLOW',
