# Copyright 2009-2011 Yelp
#
# Licensed under the Apache License, Version 2.0 (the "License");
# you may not use this file except in compliance with the License.
# You may obtain a copy of the License at
#
# http://www.apache.org/licenses/LICENSE-2.0
#
# Unless required by applicable law or agreed to in writing, software
# distributed under the License is distributed on an "AS IS" BASIS,
# WITHOUT WARRANTIES OR CONDITIONS OF ANY KIND, either express or implied.
# See the License for the specific language governing permissions and
# limitations under the License.
"""Utilities for parsing errors, counters, and status messages."""
import logging
from optparse import OptionValueError
import re

try:
    from cStringIO import StringIO
except ImportError:
    from StringIO import StringIO

# match the filename of a hadoop streaming jar
HADOOP_STREAMING_JAR_RE = re.compile(r'^hadoop.*streaming.*\.jar$')

# match an mrjob job name (these are used to name EMR job flows)
JOB_NAME_RE = re.compile(r'^(.*)\.(.*)\.(\d+)\.(\d+)\.(\d+)$')


log = logging.getLogger('mrjob.parse')


_HADOOP_0_20_ESCAPED_CHARS_RE = re.compile(r'\\([.(){}[\]"\\])')

def counter_unescape(escaped_string):
    """Fix names of counters and groups emitted by Hadoop 0.20+ logs, which
    use escape sequences for more characters than most decoders know about
    (e.g. ``().``).

    :param escaped_string: string from a counter log line
    :type escaped_string: str
    """
    escaped_string = escaped_string.decode('string_escape')
    escaped_string = _HADOOP_0_20_ESCAPED_CHARS_RE.sub(r'\1', escaped_string)
    return escaped_string


def find_python_traceback(lines):
    """Scan a log file or other iterable for a Python traceback,
    and return it as a list of lines.

    In logs from EMR, we find python tracebacks in ``task-attempts/*/stderr``
    """
    for line in lines:
        if line.startswith('Traceback (most recent call last):'):
            tb_lines = []
            for line in lines:
                tb_lines.append(line)
                if not line.startswith(' '):
                    break
            return tb_lines
    else:
        return None


def find_hadoop_java_stack_trace(lines):
    """Scan a log file or other iterable for a java stack trace from Hadoop,
    and return it as a list of lines.

    In logs from EMR, we find java stack traces in ``task-attempts/*/syslog``

    Sample stack trace::

        2010-07-27 18:25:48,397 WARN org.apache.hadoop.mapred.TaskTracker (main): Error running child
        java.lang.OutOfMemoryError: Java heap space
                at org.apache.hadoop.mapred.IFile$Reader.readNextBlock(IFile.java:270)
                at org.apache.hadoop.mapred.IFile$Reader.next(IFile.java:332)
                at org.apache.hadoop.mapred.Merger$Segment.next(Merger.java:147)
                at org.apache.hadoop.mapred.Merger$MergeQueue.adjustPriorityQueue(Merger.java:238)
                at org.apache.hadoop.mapred.Merger$MergeQueue.next(Merger.java:255)
                at org.apache.hadoop.mapred.Merger.writeFile(Merger.java:86)
                at org.apache.hadoop.mapred.Merger$MergeQueue.merge(Merger.java:377)
                at org.apache.hadoop.mapred.Merger.merge(Merger.java:58)
                at org.apache.hadoop.mapred.ReduceTask.run(ReduceTask.java:277)
                at org.apache.hadoop.mapred.TaskTracker$Child.main(TaskTracker.java:2216)

    (We omit the "Error running child" line from the results)
    """
    for line in lines:
        if line.rstrip('\n').endswith("Error running child"):
            st_lines = []
            for line in lines:
                st_lines.append(line)
                for line in lines:
                    if not line.startswith('        at '):
                        break
                    st_lines.append(line)
                return st_lines
    else:
        return None

_OPENING_FOR_READING_RE = re.compile("^.*: Opening '(.*)' for reading$")

def find_input_uri_for_mapper(lines):
    """Scan a log file or other iterable for the path of an input file
    for the first mapper on Hadoop. Just returns the path, or None if
    no match.

    In logs from EMR, we find python tracebacks in ``task-attempts/*/syslog``

    Matching log lines look like::

        2010-07-27 17:54:54,344 INFO org.apache.hadoop.fs.s3native.NativeS3FileSystem (main): Opening 's3://yourbucket/logs/2010/07/23/log2-00077.gz' for reading
    """
    for line in lines:
        match = _OPENING_FOR_READING_RE.match(line)
        if match:
            return match.group(1)
    else:
        return None


_HADOOP_STREAMING_ERROR_RE = re.compile(r'^.*ERROR org\.apache\.hadoop\.streaming\.StreamJob \(main\): (.*)$')

def find_interesting_hadoop_streaming_error(lines):
    """Scan a log file or other iterable for a hadoop streaming error
    other than "Job not Successful!". Return the error as a string, or None
    if nothing found.

    In logs from EMR, we find java stack traces in ``steps/*/syslog``

    Example line::

        2010-07-27 19:53:35,451 ERROR org.apache.hadoop.streaming.StreamJob (main): Error launching job , Output path already exists : Output directory s3://yourbucket/logs/2010/07/23/ already exists and is not empty
    """
    for line in lines:
        match = _HADOOP_STREAMING_ERROR_RE.match(line)
        if match:
            msg = match.group(1)
            if msg != 'Job not Successful!':
                return msg
    else:
        return None


<<<<<<< HEAD
_MULTILINE_JOB_LOG_ERROR_RE = re.compile(r'^\w+Attempt.*?TASK_STATUS="FAILED".*?ERROR="(?P<first_line>[^"]*)$')

def find_job_log_multiline_error(lines):
    """Scan a log file for an arbitrary multi-line error. Return it as a list
    of lines, or None of nothing was found.

    Here is an example error. The first line returned will only include the
    text after ``ERROR="``.

    MapAttempt TASK_TYPE="MAP" TASKID="task_201106280040_0001_m_000218" TASK_ATTEMPT_ID="attempt_201106280040_0001_m_000218_5" TASK_STATUS="FAILED" FINISH_TIME="1309246900665" HOSTNAME="/default-rack/ip-10-166-239-133.us-west-1.compute.internal" ERROR="Error initializing attempt_201106280040_0001_m_000218_5:
    java.io.IOException: Cannot run program "bash": java.io.IOException: error=12, Cannot allocate memory
        at java.lang.ProcessBuilder.start(ProcessBuilder.java:460)
        at org.apache.hadoop.util.Shell.runCommand(Shell.java:149)
        at org.apache.hadoop.util.Shell.run(Shell.java:134)
        at org.apache.hadoop.fs.DF.getAvailable(DF.java:73)
        at org.apache.hadoop.fs.LocalDirAllocator$AllocatorPerContext.getLocalPathForWrite(LocalDirAllocator.java:296)
        at org.apache.hadoop.fs.LocalDirAllocator.getLocalPathForWrite(LocalDirAllocator.java:124)
        at org.apache.hadoop.mapred.TaskTracker.localizeJob(TaskTracker.java:648)
        at org.apache.hadoop.mapred.TaskTracker.startNewTask(TaskTracker.java:1320)
        at org.apache.hadoop.mapred.TaskTracker.offerService(TaskTracker.java:956)
        at org.apache.hadoop.mapred.TaskTracker.run(TaskTracker.java:1357)
        at org.apache.hadoop.mapred.TaskTracker.main(TaskTracker.java:2361)
    Caused by: java.io.IOException: java.io.IOException: error=12, Cannot allocate memory
        at java.lang.UNIXProcess.<init>(UNIXProcess.java:148)
        at java.lang.ProcessImpl.start(ProcessImpl.java:65)
        at java.lang.ProcessBuilder.start(ProcessBuilder.java:453)
        ... 10 more
    "

    These errors are parse from jobs/*.jar.
    """
    for line in lines:
        m = _MULTILINE_JOB_LOG_ERROR_RE.match(line)
        if m:
            st_lines = []
            if m.group('first_line'):
                st_lines.append(m.group('first_line'))
            for line in lines:
                st_lines.append(line)
                for line in lines:
                    if line.strip() == '"':
                        break
                    st_lines.append(line)
                return st_lines
    else:
        return None


_TIMEOUT_ERROR_RE = re.compile(r'Task.*?TASK_STATUS="FAILED".*?ERROR=".*?failed to report status for (\d+) seconds. Killing!"')
=======
_TIMEOUT_ERROR_RE = re.compile(r'.*?TASK_STATUS="FAILED".*?ERROR=".*?failed to report status for (\d+) seconds. Killing!"')
>>>>>>> c135716b

def find_timeout_error(lines):
    """Scan a log file or other iterable for a timeout error from Hadoop.
    Return the number of seconds the job ran for before timing out, or None if
    nothing found.

    In logs from EMR, we find timeouterrors in ``jobs/*.jar``

    Example line::

        Task TASKID="task_201010202309_0001_m_000153" TASK_TYPE="MAP" TASK_STATUS="FAILED" FINISH_TIME="1287618918658" ERROR="Task attempt_201010202309_0001_m_000153_3 failed to report status for 602 seconds. Killing!"
    """
    result = None
    for line in lines:
        match = _TIMEOUT_ERROR_RE.match(line)
        if match:
            result = match.group(1)
    if result is None:
        return None
    else:
        return int(result)


# recognize hadoop streaming output
_COUNTER_RE = re.compile(r'reporter:counter:([^,]*),([^,]*),(-?\d+)$')
_STATUS_RE = re.compile(r'reporter:status:(.*)$')

def parse_mr_job_stderr(stderr, counters=None):
    """Parse counters and status messages out of MRJob output.

    :param data: a filehandle, a list of lines, or a str containing data
    :type counters: Counters so far, to update; a map from group to counter name to count.

    Returns a dictionary with the keys *counters*, *statuses*, *other*:

    - *counters*: counters so far; same format as above
    - *statuses*: a list of status messages encountered
    - *other*: lines that aren't either counters or status messages
    """
    # For the corresponding code in Hadoop Streaming, see ``incrCounter()`` in
    # http://svn.apache.org/viewvc/hadoop/mapreduce/trunk/src/contrib/streaming/src/java/org/apache/hadoop/streaming/PipeMapRed.java?view=markup
    if isinstance(stderr, str):
        stderr = StringIO(stderr)

    if counters is None:
        counters = {}
    statuses = []
    other = []

    for line in stderr:
        m = _COUNTER_RE.match(line)
        if m:
            group, counter, amount_str = m.groups()
            counters.setdefault(group, {})
            counters[group].setdefault(counter, 0)
            counters[group][counter] += int(amount_str)
            continue

        m = _STATUS_RE.match(line)
        if m:
            statuses.append(m.group(1))
            continue

        other.append(line)

    return {'counters': counters, 'statuses': statuses, 'other': other}


# Match a job output line containing counter data.
# The line is of the form 
# "Job KEY="value" KEY2="value2" ... COUNTERS="<counter_string>"
# We just want to pull out the counter string, which varies between 
# Hadoop versions.
_KV_EXPR = r'\s+\w+=".*?"'  # this matches KEY="VALUE"
_COUNTER_LINE_EXPR = r'^.*?COUNTERS="%s".*?$' % r'(?P<counters>.*?)'
_COUNTER_LINE_RE = re.compile(_COUNTER_LINE_EXPR)

# 0.18-specific
# see _parse_counters_0_18 for format
# A counter looks like this: groupname.countername:countervalue
_COUNTER_EXPR_0_18 = r'(?P<group>[^,]+?)[.](?P<name>.+?):(?P<value>\d+)'
_COUNTER_RE_0_18 = re.compile(_COUNTER_EXPR_0_18)

# aggregate 'is this 0.18?' expression
# these are comma-separated counter expressions (see _COUNTER_EXPR_0_18)
_ONE_0_18_COUNTER = r'[^,]+?[.].+?:\d+'
_0_18_EXPR = r'(%s)(,%s)*' % (_ONE_0_18_COUNTER, _ONE_0_18_COUNTER)
_COUNTER_FORMAT_IS_0_18 = re.compile(_0_18_EXPR)

# 0.20-specific

# capture one group including sub-counters
# these look like: {(gid)(gname)[...][...][...]...}
_COUNTER_LIST_EXPR = r'(?P<counter_list_str>\[.*?\])'
_GROUP_RE_0_20 = re.compile(r'{\(%s\)\(%s\)%s}' % (r'(?P<group_id>.*?)',
                                                   r'(?P<group_name>.*?)',
                                                   _COUNTER_LIST_EXPR))

# capture a single counter from a group
# this is what the ... is in _COUNTER_LIST_EXPR (incl. the brackets).
# it looks like: [(cid)(cname)(value)]
_COUNTER_VALUE_EXPR = r'(?P<counter_value>\d+)'
_COUNTER_0_20_EXPR = r'\[\(%s\)\(%s\)\(%s\)\]' % (r'(?P<counter_id>.*?)',
                                                  r'(?P<counter_name>.*?)',
                                                  _COUNTER_VALUE_EXPR)
_COUNTER_RE_0_20 = re.compile(_COUNTER_0_20_EXPR)

# aggregate 'is this 0.20?' expression
# combines most of the rules from the capturing expressions above
# should match strings like: {(gid)(gname)[(cid)(cname)(cvalue)][...]...}
_0_20_EXPR = r'{\(%s\)\(%s\)(%s)*' % (r'.*?',
                                      r'.*?',
                                      _COUNTER_0_20_EXPR)
_COUNTER_FORMAT_IS_0_20 = re.compile(_0_20_EXPR)

def _parse_counters_0_18(counter_string):
    # 0.18 counters look like this:
    # GroupName.CounterName:Value,GroupName.Crackers:3,AnotherGroup.Nerf:243,... 
    matches = _COUNTER_RE_0_18.findall(counter_string)
    for group, name, amount_str in matches:
        yield group, name, int(amount_str)


def _parse_counters_0_20(group_string):
    # 0.20 counters look like this:
    # {(groupid)(groupname)[(counterid)(countername)(countervalue)][...]...} 
    for group_id, group_name, counter_str in _GROUP_RE_0_20.findall(group_string):
        matches = _COUNTER_RE_0_20.findall(counter_str)
        for counter_id, counter_name, counter_value in matches:
            try:
                group_name = counter_unescape(group_name)
            except ValueError:
                log.warn("Could not decode group name %s" % group_name)

            try:
                counter_name = counter_unescape(counter_name)
            except ValueError:
                log.warn("Could not decode counter name %s" % counter_name)

            yield group_name, counter_name, int(counter_value)


def parse_hadoop_counters_from_line(line):
    """Parse Hadoop counter values from a log line.

    The counter log line format changed significantly between Hadoop 0.18 and
    0.20, so this function switches between parsers for them.

    :param line: log line containing counter data
    :type line: str
    :param hadoop_version: Version of Hadoop that produced the log files because they are formatted differently.
    :type hadoop_version: str
    """
    m = _COUNTER_LINE_RE.match(line)
    if not m:
        return None

    parser_switch = (
        (_COUNTER_FORMAT_IS_0_18, _parse_counters_0_18),
        (_COUNTER_FORMAT_IS_0_20, _parse_counters_0_20),
    )

    counter_substring = m.group('counters')

    correct_func = None
    for regex, func in parser_switch:
        if regex.match(counter_substring):
            correct_func = func
            break

    if correct_func is None:
        log.warn('Cannot parse Hadoop counter line: %s' % line)
        return None

    counters = {}
    for group, counter, value in correct_func(counter_substring):
        counters.setdefault(group, {})
        counters[group].setdefault(counter, 0)
        counters[group][counter] += int(value)
    return counters


def parse_port_range_list(range_list_str):
    all_ranges = []
    for range_str in range_list_str.split(','):
        if ':' in range_str:
            a, b = [int(x) for x in range_str.split(':')]
            all_ranges.extend(range(a, b+1))
        else:
            all_ranges.append(int(range_str))
    return all_ranges


def check_kv_pair(option, opt, value):
    items = value.split('=', 1)
    if len(items) == 2:
        return items
    else:
        raise OptionValueError(
            "option %s: value is not of the form KEY=VALUE: %r" % (opt, value))


def check_range_list(option, opt, value):
    try:
        ports = parse_port_range_list(value)
        return ports
    except ValueError, e:
        raise OptionValueError('option %s: invalid port range list "%s": \n%s' % (opt, value, e.args[0]))
<|MERGE_RESOLUTION|>--- conflicted
+++ resolved
@@ -144,7 +144,6 @@
         return None
 
 
-<<<<<<< HEAD
 _MULTILINE_JOB_LOG_ERROR_RE = re.compile(r'^\w+Attempt.*?TASK_STATUS="FAILED".*?ERROR="(?P<first_line>[^"]*)$')
 
 def find_job_log_multiline_error(lines):
@@ -193,10 +192,7 @@
         return None
 
 
-_TIMEOUT_ERROR_RE = re.compile(r'Task.*?TASK_STATUS="FAILED".*?ERROR=".*?failed to report status for (\d+) seconds. Killing!"')
-=======
 _TIMEOUT_ERROR_RE = re.compile(r'.*?TASK_STATUS="FAILED".*?ERROR=".*?failed to report status for (\d+) seconds. Killing!"')
->>>>>>> c135716b
 
 def find_timeout_error(lines):
     """Scan a log file or other iterable for a timeout error from Hadoop.
