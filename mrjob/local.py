--- conflicted
+++ resolved
@@ -25,7 +25,7 @@
 from mrjob.conf import combine_dicts, combine_local_envs
 from mrjob.parse import find_python_traceback, parse_mr_job_stderr
 from mrjob.runner import MRJobRunner
-from mrjob.util import cmd_line, read_file, unarchive
+from mrjob.util import cmd_line, unarchive
 
 
 log = logging.getLogger('mrjob.local')
@@ -174,22 +174,7 @@
             log.debug('copying %s -> %s' % (path, dest))
             shutil.copyfile(path, dest)
 
-<<<<<<< HEAD
-    def _invoke_step(self, args, outfile_name, env=None):
-=======
-    def _stream_output(self):
-        """Read output from the final outfile."""
-        if self._final_outfile:
-            output_file = self._final_outfile
-        else:
-            output_file = os.path.join(self._output_dir, 'part-00000')
-        log.info('streaming final output from %s' % output_file)
-
-        for line in open(output_file):
-            yield line
-
     def _invoke_step(self, args, outfile_name, env=None, step_num=0):
->>>>>>> 61b88c40
         """Run the given command, outputting into outfile, and reading
         from the previous outfile (or, for the first step, from our
         original output files).
