# Copyright 2009-2012 Yelp
#
# Licensed under the Apache License, Version 2.0 (the "License");
# you may not use this file except in compliance with the License.
# You may obtain a copy of the License at
#
# http://www.apache.org/licenses/LICENSE-2.0
#
# Unless required by applicable law or agreed to in writing, software
# distributed under the License is distributed on an "AS IS" BASIS,
# WITHOUT WARRANTIES OR CONDITIONS OF ANY KIND, either express or implied.
# See the License for the specific language governing permissions and
# limitations under the License.

"""Utility functions for MRJob that have no external dependencies."""

# don't add imports here that aren't part of the standard Python library,
# since MRJobs need to run in Amazon's generic EMR environment
from __future__ import with_statement

from collections import defaultdict
import contextlib
from copy import deepcopy
from datetime import timedelta
import glob
import gzip
import hashlib
import itertools
import logging
import os
import pipes
import sys
import tarfile
import zipfile

try:
    import bz2
except ImportError:
    bz2 = None

class NullHandler(logging.Handler):
    def emit(self, record):
        pass


def buffer_iterator_to_line_iterator(iterator):
    """boto's file iterator splits by buffer size instead of by newline. This
    wrapper puts them back into lines.
    """
    buf = iterator.next()  # might raise StopIteration, but that's okay
    while True:
        if '\n' in buf:
            (line, buf) = buf.split('\n', 1)
            yield line + '\n'
        else:
            try:
                more = iterator.next()
                buf += more
            except StopIteration:
                if buf:
                    yield buf + '\n'
                return


def cmd_line(args):
    """build a command line that works in a shell.
    """
    args = [str(x) for x in args]
    return ' '.join(pipes.quote(x) for x in args)


def extract_dir_for_tar(archive_path, compression='gz'):
    """Get the name of the directory the tar at *archive_path* extracts into.

    :type archive_path: str
    :param archive_path: path to archive file
    :type compression: str
    :param compression: Compression type to use. This can be one of ``''``,
                        ``bz2``, or ``gz``.
    """
    # Open the file for read-only streaming (no random seeks)
    tar = tarfile.open(archive_path, mode='r|%s' % compression)
    # Grab the first item
    first_member = tar.next()
    tar.close()
    # Return the first path component of the item's name
    return first_member.name.split('/')[0]


def expand_path(path):
    """Resolve ``~`` (home dir) and environment variables in *path*.

    If *path* is ``None``, return ``None``.
    """
    if path is None:
        return None
    else:
        return os.path.expanduser(os.path.expandvars(path))


def file_ext(path):
    """return the file extension, including the ``.``

    >>> file_ext('foo.tar.gz')
    '.tar.gz'
    """
    filename = os.path.basename(path)
    dot_index = filename.find('.')
    if dot_index == -1:
        return ''
    return filename[dot_index:]


def hash_object(obj):
    """Generate a hash (currently md5) of the ``repr`` of the object"""
    m = hashlib.md5()
    m.update(repr(obj))
    return m.hexdigest()


def log_to_null(name=None):
    """Set up a null handler for the given stream, to suppress
    "no handlers could be found" warnings."""
    logger = logging.getLogger(name)
    logger.addHandler(NullHandler())


def log_to_stream(name=None, stream=None, format=None, level=None,
                  debug=False):
    """Set up logging.

    :type name: str
    :param name: name of the logger, or ``None`` for the root logger
    :type stderr: file object
    :param stderr:  stream to log to (default is ``sys.stderr``)
    :type format: str
    :param format: log message format (default is '%(message)s')
    :param level: log level to use
    :type debug: bool
    :param debug: quick way of setting the log level: if true, use
                  ``logging.DEBUG``, otherwise use ``logging.INFO``
    """
    if level is None:
        level = logging.DEBUG if debug else logging.INFO

    if format is None:
        format = '%(message)s'

    if stream is None:
        stream = sys.stderr

    handler = logging.StreamHandler(stream)
    handler.setLevel(level)
    handler.setFormatter(logging.Formatter(format))

    logger = logging.getLogger(name)
    logger.setLevel(level)
    logger.addHandler(handler)


def _process_long_opt(option_parser, arg_map, rargs, values):
    """Mimic function of the same name in ``OptionParser``, capturing the
    arguments consumed in *arg_map*
    """
    arg = rargs.pop(0)

    # Value explicitly attached to arg?  Pretend it's the next
    # argument.
    if "=" in arg:
        (opt, next_arg) = arg.split("=", 1)
        rargs.insert(0, next_arg)
    else:
        opt = arg

    opt = option_parser._match_long_opt(opt)
    option = option_parser._long_opt[opt]

    # Store the 'before' value of *rargs*
    rargs_before_processing = [x for x in rargs]

    if option.takes_value():
        nargs = option.nargs
        if nargs == 1:
            value = rargs.pop(0)
        else:
            value = tuple(rargs[0:nargs])
            del rargs[0:nargs]
    else:
        value = None

    option.process(opt, value, values, option_parser)

    # Measure rargs before and after processing. Store difference in arg_map.
    length_difference = len(rargs_before_processing) - len(rargs)
    list_difference = [opt] + rargs_before_processing[:length_difference]
    arg_map[option.dest].extend(list_difference)


def _process_short_opts(option_parser, arg_map, rargs, values):
    """Mimic function of the same name in ``OptionParser``, capturing the
    arguments consumed in *arg_map*
    """
    arg = rargs.pop(0)
    stop = False
    i = 1
    for ch in arg[1:]:
        opt = "-" + ch
        option = option_parser._short_opt.get(opt)
        i += 1                      # we have consumed a character

        # Store the 'before' value of *rargs*
        rargs_before_processing = [x for x in rargs]

        # We won't see a difference in rargs for things like '-pJSON', so
        # handle that edge case explicitly.
        args_from_smashed_short_opt = []

        if option.takes_value():
            # Any characters left in arg?  Pretend they're the
            # next arg, and stop consuming characters of arg.
            if i < len(arg):
                rargs.insert(0, arg[i:])
                args_from_smashed_short_opt.append(arg[i:])
                stop = True

            nargs = option.nargs
            if nargs == 1:
                value = rargs.pop(0)
            else:
                value = tuple(rargs[0:nargs])
                del rargs[0:nargs]

        else:                       # option doesn't take a value
            value = None

        option.process(opt, value, values, option_parser)

        # Measure rargs before and after processing. Store difference in
        # arg_map.
        length_difference = len(rargs_before_processing) - len(rargs)
        list_difference = ([opt] +
                           args_from_smashed_short_opt +
                           rargs_before_processing[:length_difference])
        arg_map[option.dest].extend(list_difference)

        if stop:
            break


def parse_and_save_options(option_parser, args):
    """Duplicate behavior of OptionParser, but capture the strings required
    to reproduce the same values. Ref. optparse.py lines 1414-1548 (python
    2.6.5)
    """
    arg_map = defaultdict(list)
    values = deepcopy(option_parser.get_default_values())
    rargs = [x for x in args]
    option_parser.rargs = rargs
    while rargs:
        arg = rargs[0]
        if arg == '--':
            del rargs[0]
            return
        elif arg[0:2] == '--':
            _process_long_opt(option_parser, arg_map, rargs, values)
        elif arg[:1] == '-' and len(arg) > 1:
            _process_short_opts(option_parser, arg_map, rargs, values)
        else:
            del rargs[0]
    return arg_map


def populate_option_groups_with_options(assignments, indexed_options):
    """Given a dictionary mapping :py:class:`OptionGroup` and
    :py:class:`OptionParser` objects to a list of strings represention option
    dests, populate the objects with options from ``indexed_options``
    (generated by :py:func:`scrape_options_and_index_by_dest`) in alphabetical
    order by long option name. This function primarily exists to serve
    :py:func:`scrape_options_into_new_groups`.

    :type assignments: dict of the form ``{my_option_parser: ('verbose',
                       'help', ...), my_option_group: (...)}``
    :param assignments: specification of which parsers/groups should get which
                        options
    :type indexed_options: dict generated by
                           :py:func:`util.scrape_options_and_index_by_dest`
    :param indexed_options: options to use when populating the parsers/groups
    """
    for opt_group, opt_dest_list in assignments.iteritems():
        new_options = []
        for option_dest in assignments[opt_group]:
            for option in indexed_options[option_dest]:
                new_options.append(option)
        # New options must be added using add_options() or they will not be
        # allowed by the parser on the command line
        opt_group.add_options(new_options)
        # Sort alphabetically for help
        opt_group.option_list = sorted(opt_group.option_list,
                                       key=lambda item: item.get_opt_string())


def read_input(path, stdin=None):
    """Stream input the way Hadoop would.

    - Resolve globs (``foo_*.gz``).
    - Decompress ``.gz`` and ``.bz2`` files.
    - If path is ``'-'``, read from stdin
    - If path is a directory, recursively read its contents.

    You can redefine *stdin* for ease of testing. *stdin* can actually be
    any iterable that yields lines (e.g. a list).
    """
    if stdin is None:
        stdin = sys.stdin

    # handle '-' (special case)
    if path == '-':
        for line in stdin:
            yield line
        return

    # resolve globs
    paths = glob.glob(path)
    if not paths:
        raise IOError(2, 'No such file or directory: %r' % path)
    elif len(paths) > 1:
        for path in paths:
            for line in read_input(path, stdin=stdin):
                yield line
        return
    else:
        path = paths[0]

    # recurse through directories
    if os.path.isdir(path):
        for dirname, _, filenames in os.walk(path):
            for filename in filenames:
                for line in read_input(os.path.join(dirname, filename),
                                       stdin=stdin):
                    yield line
        return

    # read from files
    for line in read_file(path):
        yield line


def read_file(path, fileobj=None):
    """Reads a file.

    - Decompress ``.gz`` and ``.bz2`` files.
    - If *fileobj* is not ``None``, stream lines from the *fileobj*
    """
    try:
        if path.endswith('.gz'):
            f = gzip.GzipFile(path, fileobj=fileobj)
        elif path.endswith('.bz2'):
<<<<<<< HEAD
            if bz2 is None:
                raise Exception('bz2 module was not successfully imported (likely not installed).')
            elif fileobj is None:
=======
            if fileobj is None:
>>>>>>> 06ced62b
                f = bz2.BZ2File(path)
            else:
                f = bunzip2_stream(fileobj)
        elif fileobj is None:
            f = open(path)
        else:
            f = fileobj

        for line in f:
            yield line
    finally:
        if fileobj is None and not f is None: 
            f.close()


def bunzip2_stream(fileobj):
    """Return an uncompressed bz2 stream from a file object
    """
    # decompress chunks into a buffer, then stream from the buffer
    buffer = ''
    if bz2 is None:
        raise Exception('bz2 module was not successfully imported (likely not installed).')
    decomp = bz2.BZ2Decompressor()
    for part in fileobj:
        buffer = buffer.join(decomp.decompress(part))
    f = buffer.splitlines(True)
    return f


@contextlib.contextmanager
def save_current_environment():
    """ Context manager that saves os.environ and loads
        it back again after execution
    """
    original_environ = os.environ.copy()

    yield

    os.environ.clear()
    os.environ.update(original_environ)


def scrape_options_and_index_by_dest(*parsers_and_groups):
    """Scrapes ``optparse`` options from :py:class:`OptionParser` and
    :py:class:`OptionGroup` objects and builds a dictionary of
    ``dest_var: [option1, option2, ...]``. This function primarily exists to
    serve :py:func:`scrape_options_into_new_groups`.

    An example return value: ``{'verbose': [<verbose_on_option>,
    <verbose_off_option>], 'files': [<file_append_option>]}``

    :type parsers_and_groups: :py:class:`OptionParser` or
                              :py:class:`OptionGroup`
    :param parsers_and_groups: Parsers and groups to scrape option objects from

    :return: dict of the form ``{dest_var: [option1, option2, ...], ...}``
    """

    # Scrape options from MRJob and index them by dest
    all_options = {}
    job_option_lists = [g.option_list for g in parsers_and_groups]
    for option in itertools.chain(*job_option_lists):
        other_options = all_options.get(option.dest, [])
        other_options.append(option)
        all_options[option.dest] = other_options
    return all_options


def scrape_options_into_new_groups(source_groups, assignments):
    """Puts options from the :py:class:`OptionParser` and
    :py:class:`OptionGroup` objects in `source_groups` into the keys of
    `assignments` according to the values of `assignments`. An example:

    :type source_groups: list of :py:class:`OptionParser` and
                         :py:class:`OptionGroup` objects
    :param source_groups: parsers/groups to scrape options from
    :type assignments: dict with keys that are :py:class:`OptionParser` and
                       :py:class:`OptionGroup` objects and values that are
                       lists of strings
    :param assignments: map empty parsers/groups to lists of destination names
                        that they should contain options for
    """
    all_options = scrape_options_and_index_by_dest(*source_groups)
    return populate_option_groups_with_options(assignments, all_options)


# Thanks to http://lybniz2.sourceforge.net/safeeval.html for
# explaining how to do this!
def safeeval(expr, globals=None, locals=None):
    """Like eval, but with nearly everything in the environment
    blanked out, so that it's difficult to cause mischief.

    *globals* and *locals* are optional dictionaries mapping names to
    values for those names (just like in :py:func:`eval`).
    """
    # blank out builtins, but keep None, True, and False
    safe_globals = {'__builtins__': None, 'True': True, 'False': False,
                    'None': None, 'set': set, 'xrange': xrange}

    # add the user-specified global variables
    if globals:
        safe_globals.update(globals)

    return eval(expr, safe_globals, locals)


def strip_microseconds(delta):
    """Return the given :py:class:`datetime.timedelta`, without microseconds.

    Useful for printing :py:class:`datetime.timedelta` objects.
    """
    return timedelta(delta.days, delta.seconds)


def tar_and_gzip(dir, out_path, filter=None, prefix=''):
    """Tar and gzip the given *dir* to a tarball at *out_path*.

    If we encounter symlinks, include the actual file, not the symlink.

    :type dir: str
    :param dir: dir to tar up
    :type out_path: str
    :param out_path: where to write the tarball too
    :param filter: if defined, a function that takes paths (relative to *dir*
                   and returns ``True`` if we should keep them
    :type prefix: str
    :param prefix: subdirectory inside the tarball to put everything into (e.g.
                   ``'mrjob'``)
    """
    if not os.path.isdir(dir):
        raise IOError('Not a directory: %r' % (dir,))

    if not filter:
        filter = lambda path: True

    # supposedly you can also call tarfile.TarFile(), but I couldn't
    # get this to work in Python 2.5.1. Please leave as-is.
    tar_gz = tarfile.open(out_path, mode='w:gz')

    for dirpath, dirnames, filenames in os.walk(dir):
        for filename in filenames:
            path = os.path.join(dirpath, filename)
            # janky version of os.path.relpath() (Python 2.6):
            rel_path = path[len(os.path.join(dir, '')):]
            if filter(rel_path):
                # copy over real files, not symlinks
                real_path = os.path.realpath(path)
                path_in_tar_gz = os.path.join(prefix, rel_path)
                tar_gz.add(real_path, arcname=path_in_tar_gz, recursive=False)

    tar_gz.close()


def unarchive(archive_path, dest):
    """Extract the contents of a tar or zip file at *archive_path* into the
    directory *dest*.

    :type archive_path: str
    :param archive_path: path to archive file
    :type dest: str
    :param dest: path to directory where archive will be extracted

    *dest* will be created if it doesn't already exist.

    tar files can be gzip compressed, bzip2 compressed, or uncompressed. Files
    within zip files can be deflated or stored.
    """
    if tarfile.is_tarfile(archive_path):
        with contextlib.closing(tarfile.open(archive_path, 'r')) as archive:
            archive.extractall(dest)
    elif zipfile.is_zipfile(archive_path):
        with contextlib.closing(zipfile.ZipFile(archive_path, 'r')) as archive:
            for name in archive.namelist():
                # the zip spec specifies that front slashes are always
                # used as directory separators
                dest_path = os.path.join(dest, *name.split('/'))

                # now, split out any dirname and filename and create
                # one and/or the other
                dirname, filename = os.path.split(dest_path)
                if dirname and not os.path.exists(dirname):
                    os.makedirs(dirname)
                if filename:
                    with open(dest_path, 'wb') as dest_file:
                        dest_file.write(archive.read(name))
    else:
        raise IOError('Unknown archive type: %s' % (archive_path,))<|MERGE_RESOLUTION|>--- conflicted
+++ resolved
@@ -355,13 +355,9 @@
         if path.endswith('.gz'):
             f = gzip.GzipFile(path, fileobj=fileobj)
         elif path.endswith('.bz2'):
-<<<<<<< HEAD
             if bz2 is None:
                 raise Exception('bz2 module was not successfully imported (likely not installed).')
             elif fileobj is None:
-=======
-            if fileobj is None:
->>>>>>> 06ced62b
                 f = bz2.BZ2File(path)
             else:
                 f = bunzip2_stream(fileobj)
